--- conflicted
+++ resolved
@@ -674,11 +674,7 @@
 func init() {
 	ETLHandlerMap = map[string]ETLHandler{
 		"polardb_pg_collector":                rebuildPolarDBPG,
-<<<<<<< HEAD
-		"polardb_pg_multidimension_collector": rebuildGeneralMap,
-=======
 		"polardb_pg_multidimension_collector": rebuildPolarDBPG,
->>>>>>> 1eaa53f0
 		"sar":                                 rebuildSarMap,
 		"perf":                                rebuildGeneralMap,
 		"maxscale_perf":                       rebuildMaxscale,
